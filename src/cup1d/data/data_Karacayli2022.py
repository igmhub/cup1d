import os

import pandas
import numpy as np

from cup1d.data.base_p1d_data import BaseDataP1D, _drop_zbins


class P1D_Karacayli2022(BaseDataP1D):
    def __init__(self, diag_cov=True, kmax_kms=0.09, zmin=None, zmax=None):
        """Read measured P1D from file.
        - diag_cov: for now, use diagonal covariance
        - kmax_kms: limit to low-k where we trust emulator"""

        # read redshifts, wavenumbers, power spectra and covariance matrices
        z, k, Pk, cov = read_from_file(diag_cov, kmax_kms)

        # drop low-z or high-z bins
        if zmin or zmax:
            z, k, Pk, cov = _drop_zbins(z, k, Pk, cov, zmin, zmax)

        super().__init__(z, k, Pk, cov)

        return


def read_from_file(diag_cov, kmax_kms):
    """Read file containing mock P1D"""

    # folder storing P1D measurement
<<<<<<< HEAD
    datadir = BaseDataP1D.BASEDIR + "/Karacayli2022/"

    # start by reading the file with measured band power
    p1d_file = datadir + "highres-mock-power-spectrum.txt"
    with open(p1d_file, "r") as reader:
        lines = reader.readlines()
    # read number of bins from line 42
    bins = lines[41].split()
    Nz = int(bins[1])
    Nk = int(bins[2])
    print("Nz = {} , Nk = {}".format(Nz, Nk))
    # z k1 k2 kc Pfid ThetaP Pest ErrorP d b t
    data = lines[44:]

    # store unique redshifts
    inz = [float(line.split()[0]) for line in data]
    z = np.unique(inz)

    # store unique wavenumbers
    ink = [float(line.split()[3]) for line in data]
    k = np.unique(ink)

    # store P1D, statistical error, noise power, metal power and systematic
    inPk = [float(line.split()[6]) for line in data]
    inPk = np.array(inPk).reshape([Nz, Nk])

    # for now only use diagonal elements
    assert diag_cov, "implement code to read full covariance"
    inErr = [float(line.split()[7]) for line in data]

    # limit only to modes < 0.1 s/km
    Ncull = np.sum(k > kmax_kms)
    k = k[: Nk - Ncull]
    Pk = []
    cov = []
    for i in range(Nz):
        Pk.append(inPk[i, : Nk - Ncull])
        err = inErr[i * Nk : (i + 1) * Nk]
        cov.append(np.diag(np.array(err[: Nk - Ncull]) ** 2))

    return z, k, Pk, cov
=======
    datadir=BaseDataP1D.BASEDIR + '/Karacayli2022/'

    # start by reading the file with measured band power
    # z, k, P, e
    data = pandas.read_table(
        datadir + 'final-conservative-p1d-karacayli_etal2021.txt',
        delimiter='|', skipinitialspace=True, usecols=[1, 2, 3, 4],
        names=['z', 'k', 'P', 'e'], header=0
    ).to_records(index=False)
    
    zbins = np.unique(data['z'])
    kbins = np.unique(data['k'])
    Nk = kbins.size
    Nz = zbins.size

    w = kbins < kmax_kms
    kbins = kbins[w]
    print('Nz = {} , Nk = {}'.format(Nz,Nk))
    Pk = data['P'].reshape(Nz, Nk)[:, w]
    ek = data['e'].reshape(Nz, Nk)[:, w]

    # for now only use diagonal elements
    assert diag_cov, 'implement code to read full covariance'
    # for now only use diagonal elements
    cov = [np.diag(_**2) for _ in ek]

    return zbins, kbins, Pk, cov
>>>>>>> 10a3b82f
<|MERGE_RESOLUTION|>--- conflicted
+++ resolved
@@ -23,54 +23,10 @@
 
         return
 
-
 def read_from_file(diag_cov, kmax_kms):
     """Read file containing mock P1D"""
 
     # folder storing P1D measurement
-<<<<<<< HEAD
-    datadir = BaseDataP1D.BASEDIR + "/Karacayli2022/"
-
-    # start by reading the file with measured band power
-    p1d_file = datadir + "highres-mock-power-spectrum.txt"
-    with open(p1d_file, "r") as reader:
-        lines = reader.readlines()
-    # read number of bins from line 42
-    bins = lines[41].split()
-    Nz = int(bins[1])
-    Nk = int(bins[2])
-    print("Nz = {} , Nk = {}".format(Nz, Nk))
-    # z k1 k2 kc Pfid ThetaP Pest ErrorP d b t
-    data = lines[44:]
-
-    # store unique redshifts
-    inz = [float(line.split()[0]) for line in data]
-    z = np.unique(inz)
-
-    # store unique wavenumbers
-    ink = [float(line.split()[3]) for line in data]
-    k = np.unique(ink)
-
-    # store P1D, statistical error, noise power, metal power and systematic
-    inPk = [float(line.split()[6]) for line in data]
-    inPk = np.array(inPk).reshape([Nz, Nk])
-
-    # for now only use diagonal elements
-    assert diag_cov, "implement code to read full covariance"
-    inErr = [float(line.split()[7]) for line in data]
-
-    # limit only to modes < 0.1 s/km
-    Ncull = np.sum(k > kmax_kms)
-    k = k[: Nk - Ncull]
-    Pk = []
-    cov = []
-    for i in range(Nz):
-        Pk.append(inPk[i, : Nk - Ncull])
-        err = inErr[i * Nk : (i + 1) * Nk]
-        cov.append(np.diag(np.array(err[: Nk - Ncull]) ** 2))
-
-    return z, k, Pk, cov
-=======
     datadir=BaseDataP1D.BASEDIR + '/Karacayli2022/'
 
     # start by reading the file with measured band power
@@ -97,5 +53,4 @@
     # for now only use diagonal elements
     cov = [np.diag(_**2) for _ in ek]
 
-    return zbins, kbins, Pk, cov
->>>>>>> 10a3b82f
+    return zbins, kbins, Pk, cov