--- conflicted
+++ resolved
@@ -9,39 +9,20 @@
 from cup1d.data import data_QMLE_Ohio
 from cup1d.data import data_Karacayli2022
 
-
-<<<<<<< HEAD
-class Nyx_P1D(base_p1d_data.BaseDataP1D):
-=======
 class Nyx_P1D(BaseMockP1D):
->>>>>>> 10a3b82f
     """Class to load a Nyx simulation as a mock data object.
     Can use PD2013 or Chabanier2019 covmats"""
 
     def __init__(
         self,
         archive,
-<<<<<<< HEAD
-        sim_label="nyx_central",
-        z_max=None,
-        z_min=None,
-=======
         input_sim="nyx_central",
         z_max=None,
->>>>>>> 10a3b82f
         data_cov_label="Chabanier2019",
         data_cov_factor=1.0,
         add_syst=True,
         polyfit_kmax_Mpc=4.0,
         polyfit_ndeg=5,
-<<<<<<< HEAD
-    ):
-        """Read mock P1D from MP-Gadget sims, and returns mock measurement:
-        - archive: p1d measurements from Nyx sims
-        - sim_label: check available options in archive
-        - z_max: maximum redshift to use in mock data
-        - z_min: minimum redshift to use in mock data
-=======
         add_noise=False,
         seed=0,
     ):
@@ -49,7 +30,6 @@
         - archive: p1d measurements from Nyx sims
         - input_sim: check available options in archive
         - z_max: maximum redshift to use in mock data
->>>>>>> 10a3b82f
         - data_cov_label: P1D covariance to use (Chabanier2019 or PD2013)
         - data_cov_factor: multiply covariance by this factor
         - add_syst: Include systematic estimates in covariance matrices
@@ -68,25 +48,6 @@
 
         # store archive
         self.archive = archive
-<<<<<<< HEAD
-        self.sim_label = sim_label
-
-        # read P1D from simulation (nyx_central needs a hack)
-        if sim_label == "nyx_central":
-            ind_rescaling = 1
-        else:
-            ind_rescaling = None
-
-        self.testing_data = archive.get_testing_data(
-            sim_label,
-            ind_rescaling=ind_rescaling,
-            z_max=z_max,
-            z_min=z_min,
-        )
-        if len(self.testing_data) == 0:
-            raise ValueError("could not set testing data", sim_label)
-
-=======
         self.input_sim = input_sim
         try:
             assert input_sim in archive.list_sim
@@ -109,7 +70,6 @@
         if len(self.testing_data) == 0:
             raise ValueError("could not set testing data", input_sim)
 
->>>>>>> 10a3b82f
         # store cosmology used in the simulation
         cosmo_params = self.testing_data[0]["cosmo_params"]
         self.sim_cosmo = camb_cosmo.get_Nyx_cosmology(cosmo_params)
@@ -118,11 +78,9 @@
         z, k, Pk, cov = self._load_p1d()
 
         # setup base class
-<<<<<<< HEAD
-        base_p1d_data.BaseDataP1D.__init__(self, z, k, Pk, cov)
-=======
         super().__init__(self, z, k, Pk, cov, add_noise=add_noise, seed=seed)
->>>>>>> 10a3b82f
+        
+        return
 
     def _load_p1d(self):
         # figure out dataset to mimic
@@ -179,11 +137,7 @@
                 sim_p1d_Mpc = sim_p1d_Mpc[1:]
 
             # use polyfit instead of actual P1D from sim (unless asked not to)
-<<<<<<< HEAD
             if (self.polyfit_ndeg is None) or (self.polyfit_kmax_Mpc is None):
-=======
-            if self.polyfit_ndeg == None or self.polyfit_kmax_Mpc == None:
->>>>>>> 10a3b82f
                 # evaluate P1D in data wavenumbers (in velocity units)
                 interp_sim_Mpc = interp1d(sim_k_Mpc, sim_p1d_Mpc, "cubic")
                 sim_p1d_kms = interp_sim_Mpc(data_k_Mpc) * dkms_dMpc
