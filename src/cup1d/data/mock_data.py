--- conflicted
+++ resolved
@@ -5,12 +5,7 @@
 from cup1d.data import data_QMLE_Ohio
 from cup1d.likelihood import lya_theory
 
-
-<<<<<<< HEAD
-class Mock_P1D(base_p1d_data.BaseDataP1D):
-=======
 class Mock_P1D(BaseMockP1D):
->>>>>>> 10a3b82f
     """Class to generate a mock P1D from another P1D object and a theory"""
 
     def __init__(
@@ -19,11 +14,8 @@
         data_label="Chabanier2019",
         zmin=2.0,
         zmax=4.5,
-<<<<<<< HEAD
-=======
         add_noise=False,
         seed=0,
->>>>>>> 10a3b82f
         **kwargs
     ):
         """Copy data and replace P1D signal using theory
@@ -45,10 +37,7 @@
         # check if emulator was provided
         if emulator is None:
             emulator = gp_emulator.GPEmulator(training_set="Pedersen21")
-<<<<<<< HEAD
-=======
             print("Using default emulator: Pedersen21")
->>>>>>> 10a3b82f
 
         # setup and store theory (we will need it later)
         self.theory = lya_theory.Theory(zs=data.z, emulator=emulator)
@@ -61,19 +50,11 @@
         for iz, z in enumerate(data.z):
             Pk_kms[iz] = emu_p1d_kms[iz]
 
-<<<<<<< HEAD
-        base_p1d_data.BaseDataP1D.__init__(
-            self,
-=======
         super().__init__(
->>>>>>> 10a3b82f
             z=data.z,
             k_kms=data.k_kms,
             Pk_kms=Pk_kms,
             cov_Pk_kms=data.cov_Pk_kms,
-<<<<<<< HEAD
-=======
             add_noise=False,
             seed=0,
->>>>>>> 10a3b82f
         )